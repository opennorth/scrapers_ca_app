# coding: utf-8
from __future__ import unicode_literals

import codecs
import csv
import importlib
import os
import re
import sys

from boto.s3.connection import S3Connection
from boto.s3.key import Key
from django.core.management.base import BaseCommand
from django.template.defaultfilters import slugify
<<<<<<< HEAD
from pupa.core import _configure_db, db
=======
from opencivicdata.models import Membership
>>>>>>> 5757da93
from six import StringIO
from six.moves.urllib.parse import urlsplit

from reports.models import Report
<<<<<<< HEAD
from reports.utils import get_offices, get_personal_url

class Command(BaseCommand):
  help = 'Generates and uploads CSV files to S3'

  def handle(self, *args, **options):
    def save(key, body):
      k = Key(bucket)
      k.key = key
      k.set_contents_from_string(body)
      k.set_acl('public-read')

    sys.path.append(os.path.abspath('scrapers'))

    url = os.getenv('MONGOHQ_URL', 'mongodb://localhost:27017/pupa')
    parsed = urlsplit(url)
    _configure_db(url, parsed.port, parsed.path[1:])

    bucket = S3Connection().get_bucket('represent.opennorth.ca')

    names = {
      'Parliament of Canada': 'house-of-commons',
      'Legislative Assembly of Alberta': 'alberta-legislature',
      'Legislative Assembly of British Columbia': 'bc-legislature',
      'Legislative Assembly of Manitoba': 'manitoba-legislature',
      'Legislative Assembly of New Brunswick': 'new-brunswick-legislature',
      'Newfoundland and Labrador House of Assembly': 'newfoundland-labrador-legislature',
      'Nova Scotia House of Assembly': 'nova-scotia-legislature',
      'Legislative Assembly of Ontario': 'ontario-legislature',
      'Legislative Assembly of Prince Edward Island': 'pei-legislature',
      'Assemblée nationale du Québec': 'quebec-assemblee-nationale',
      'Legislative Assembly of Saskatchewan': 'saskatchewan-legislature',
    }

    default_headers = [
      'District name',
      'Elected office',
      'Name',
      'First name',
      'Last name',
      'Gender',
      'Party name',
      'Email',
      'URL',
      'Photo URL',
      'Personal URL',
      'Facebook',
      'Twitter',
      'YouTube',
    ]
    office_headers = [
      'Office type',
      'Address',
      'Phone',
      'Fax',
    ]

    all_rows = []
    max_offices_count = 0

    reports = Report.objects.filter(exception='').exclude(module__endswith='_candidates').exclude(module__endswith='_municipalities').order_by('module')
    for report in reports:
      try:
        module = importlib.import_module(report.module)
        for obj in module.__dict__.values():
          jurisdiction_id = getattr(obj, 'jurisdiction_id', None)
          if jurisdiction_id:  # We've found the module.
            name = getattr(obj, 'name', None)

            rows = []
            offices_count = 0

            # Exclude party memberships.
            for membership in db.memberships.find({'jurisdiction_id': jurisdiction_id, 'role': {'$nin': ['member', 'candidate']}}):
              organization = db.organizations.find_one({'_id': membership['organization_id']})
              person = db.people.find_one({'_id': membership['person_id']})

              party_membership = db.memberships.find_one({'jurisdiction_id': jurisdiction_id, 'role': 'member', 'person_id': membership['person_id']})
              if party_membership:
                party_name = db.organizations.find_one({'_id': party_membership['organization_id']})['name']
              else:
                party_name = None

              facebook = None
              twitter = None
              youtube = None
              for link in person['links']:
                domain = '.'.join(urlsplit(link['url']).netloc.split('.')[-2:])
                if domain == 'facebook.com':
                  facebook = link['url']
                elif domain == 'twitter.com':
                  twitter = link['url']
                elif domain == 'youtube.com':
                  youtube = link['url']

              if person['gender'] == 'male':
                gender = 'M'
              elif person['gender'] == 'female':
                gender = 'F'
              else:
                gender = None

              if ' ' in person['name']:
                first_name, last_name = person['name'].rsplit(' ', 1)
              else:
                first_name, last_name = None, person['name']

              # @see http://represent.opennorth.ca/api/#fields
              row = [
                person['post_id'], # District name
                membership['role'], # Elected office
                person['name'], # Name
                first_name, # First name
                last_name, # Last name
                gender, # Gender
                party_name, # Party name
                next((contact_detail['value'] for contact_detail in membership['contact_details'] if contact_detail['type'] == 'email'), None), # Email
                person['sources'][-1]['url'] if len(person['sources']) > 1 else None, # URL
                person['image'], # Photo URL
                get_personal_url(person), # Personal URL
                facebook, # Facebook
                twitter, # Twitter
                youtube, # YouTube
              ]

              offices = get_offices(membership)
              if len(offices) > offices_count:
                offices_count = len(offices)

              for office in offices:
                for key in ('type', 'postal', 'tel', 'fax'):
                  row.append(office.get(key))

              # If the person is associated to multiple boundaries.
              if re.search(r'\AWards \d(?:(?:,| & | and )\d+)+\Z', person['post_id']):
                for district_id in re.findall(r'\d+', person['post_id']):
                  row = row[:]
                  row[0] = 'Ward %s' % district_id
                  rows.append(row)
              else:
                rows.append(row)

            rows.sort()

            headers = default_headers[:]
            for _ in range(offices_count):
              headers += office_headers

            if name in names:
              slug = names[name]
            else:
              slug = slugify(name)

            io = StringIO()
            body = csv.writer(io)
            body.writerow(headers)
            body.writerows(rows)
            save('csv/%s.csv' % slug, codecs.encode(io.getvalue(), 'windows-1252'))

            if offices_count > max_offices_count:
              max_offices_count = offices_count

            for row in rows:
              row.insert(0, name)
              all_rows.append(row)
      except ImportError:
        report.delete()  # delete reports for old modules

    headers = ['Organization'] + default_headers
    for _ in range(max_offices_count):
      headers += office_headers

    io = StringIO()
    body = csv.writer(io)
    body.writerow(headers)
    body.writerows(all_rows)
    save('csv/complete.csv', codecs.encode(io.getvalue(), 'windows-1252'))
=======
from reports.utils import get_offices, get_personal_url, remove_suffix_re


class Command(BaseCommand):
    help = 'Generates and uploads CSV files to S3'

    def handle(self, *args, **options):
        def save(key, body):
            k = Key(bucket)
            k.key = key
            k.set_contents_from_string(body)
            k.set_acl('public-read')

        sys.path.append(os.path.abspath('scrapers'))

        bucket = S3Connection().get_bucket('represent.opennorth.ca')

        names = {
            'Parliament of Canada': 'house-of-commons',
            'Legislative Assembly of Alberta': 'alberta-legislature',
            'Legislative Assembly of British Columbia': 'bc-legislature',
            'Legislative Assembly of Manitoba': 'manitoba-legislature',
            'Legislative Assembly of New Brunswick': 'new-brunswick-legislature',
            'Newfoundland and Labrador House of Assembly': 'newfoundland-labrador-legislature',
            'Nova Scotia House of Assembly': 'nova-scotia-legislature',
            'Legislative Assembly of Ontario': 'ontario-legislature',
            'Legislative Assembly of Prince Edward Island': 'pei-legislature',
            'Assemblée nationale du Québec': 'quebec-assemblee-nationale',
            'Legislative Assembly of Saskatchewan': 'saskatchewan-legislature',
        }

        default_headers = [
            'District name',
            'Elected office',
            'Name',
            'First name',
            'Last name',
            'Gender',
            'Party name',
            'Email',
            'URL',
            'Photo URL',
            'Personal URL',
            'Facebook',
            'LinkedIn',
            'Twitter',
            'YouTube',
        ]
        office_headers = [
            'Office type',
            'Address',
            'Phone',
            'Fax',
        ]

        all_rows = []
        max_offices_count = 0

        reports = Report.objects.filter(exception='').exclude(module__endswith='_candidates').exclude(module__endswith='_municipalities').order_by('module')
        for report in reports:
            try:
                module = importlib.import_module(report.module)
                for obj in module.__dict__.values():
                    division_id = getattr(obj, 'division_id', None)
                    if division_id:  # We've found the module.
                        jurisdiction_id = '{}/{}'.format(division_id.replace('ocd-division', 'ocd-jurisdiction'), getattr(obj, 'classification', 'legislature'))

                        rows = []
                        offices_count = 0

                        # Exclude party memberships.
                        queryset = Membership.filter(organization__jurisdiction_id=jurisdiction_id).exclude(role__in=('member', 'candidate'))
                        for membership in queryset.prefetch_related('contact_details', 'person', 'person__links', 'person__sources'):
                            person = membership.person

                            try:
                                party_name = Membership.objects.get(organization__classification='party', role='member', person=person).organization.name
                            except Membership.DoesNotExist:
                                party_name = None

                            facebook = None
                            linkedin = None
                            twitter = None
                            youtube = None
                            for link in person.links.all():
                                domain = '.'.join(urlsplit(link.url).netloc.split('.')[-2:])
                                if domain == 'facebook.com':
                                    facebook = link.url
                                elif domain == 'linkedin.com':
                                    linkedin = link.url
                                elif domain == 'twitter.com':
                                    twitter = link.url
                                elif domain == 'youtube.com':
                                    youtube = link.url

                            if person.gender == 'male':
                                gender = 'M'
                            elif person.gender == 'female':
                                gender = 'F'
                            else:
                                gender = None

                            if ' ' in person.name:
                                first_name, last_name = person.name.rsplit(' ', 1)
                            else:
                                first_name, last_name = None, person.name

                            # @see http://represent.opennorth.ca/api/#fields
                            sources = person.sources.all()
                            row = [
                                remove_suffix_re.sub('', membership.post.label),  # District name
                                membership.role,  # Elected office
                                person.name,  # Name
                                first_name,  # First name
                                last_name,  # Last name
                                gender,  # Gender
                                party_name,  # Party name
                                next((contact_detail.value for contact_detail in membership.contact_details.all() if contact_detail.type == 'email'), None),  # Email
                                sources[-1].url if len(sources) > 1 else None,  # URL
                                person.image,  # Photo URL
                                get_personal_url(person),  # Personal URL
                                facebook,  # Facebook
                                linkedin, # LinkedIn
                                twitter,  # Twitter
                                youtube,  # YouTube
                            ]

                            offices = get_offices(membership)
                            if len(offices) > offices_count:
                                offices_count = len(offices)

                            for office in offices:
                                for key in ('type', 'postal', 'tel', 'fax'):
                                    row.append(office.get(key))

                            # If the person is associated to multiple boundaries.
                            if re.search(r'\AWards\b', person['post_id']):
                                for district_id in re.findall(r'\d+', person['post_id']):
                                    row = row[:]
                                    row[0] = 'Ward %s' % district_id
                                    rows.append(row)
                            else:
                                rows.append(row)

                        rows.sort()

                        headers = default_headers[:]
                        for _ in range(offices_count):
                            headers += office_headers

                        name = getattr(obj, 'name', None)
                        if name in names:
                            slug = names[name]
                        else:
                            slug = slugify(name)

                        io = StringIO()
                        body = csv.writer(io)
                        body.writerow(headers)
                        body.writerows(rows)
                        save('csv/%s.csv' % slug, codecs.encode(io.getvalue(), 'windows-1252'))

                        if offices_count > max_offices_count:
                            max_offices_count = offices_count

                        for row in rows:
                            row.insert(0, name)
                            all_rows.append(row)
            except ImportError:
                report.delete()  # delete reports for old modules

        headers = ['Organization'] + default_headers
        for _ in range(max_offices_count):
            headers += office_headers

        io = StringIO()
        body = csv.writer(io)
        body.writerow(headers)
        body.writerows(all_rows)
        save('csv/complete.csv', codecs.encode(io.getvalue(), 'windows-1252'))
>>>>>>> 5757da93
<|MERGE_RESOLUTION|>--- conflicted
+++ resolved
@@ -12,194 +12,11 @@
 from boto.s3.key import Key
 from django.core.management.base import BaseCommand
 from django.template.defaultfilters import slugify
-<<<<<<< HEAD
-from pupa.core import _configure_db, db
-=======
 from opencivicdata.models import Membership
->>>>>>> 5757da93
 from six import StringIO
 from six.moves.urllib.parse import urlsplit
 
 from reports.models import Report
-<<<<<<< HEAD
-from reports.utils import get_offices, get_personal_url
-
-class Command(BaseCommand):
-  help = 'Generates and uploads CSV files to S3'
-
-  def handle(self, *args, **options):
-    def save(key, body):
-      k = Key(bucket)
-      k.key = key
-      k.set_contents_from_string(body)
-      k.set_acl('public-read')
-
-    sys.path.append(os.path.abspath('scrapers'))
-
-    url = os.getenv('MONGOHQ_URL', 'mongodb://localhost:27017/pupa')
-    parsed = urlsplit(url)
-    _configure_db(url, parsed.port, parsed.path[1:])
-
-    bucket = S3Connection().get_bucket('represent.opennorth.ca')
-
-    names = {
-      'Parliament of Canada': 'house-of-commons',
-      'Legislative Assembly of Alberta': 'alberta-legislature',
-      'Legislative Assembly of British Columbia': 'bc-legislature',
-      'Legislative Assembly of Manitoba': 'manitoba-legislature',
-      'Legislative Assembly of New Brunswick': 'new-brunswick-legislature',
-      'Newfoundland and Labrador House of Assembly': 'newfoundland-labrador-legislature',
-      'Nova Scotia House of Assembly': 'nova-scotia-legislature',
-      'Legislative Assembly of Ontario': 'ontario-legislature',
-      'Legislative Assembly of Prince Edward Island': 'pei-legislature',
-      'Assemblée nationale du Québec': 'quebec-assemblee-nationale',
-      'Legislative Assembly of Saskatchewan': 'saskatchewan-legislature',
-    }
-
-    default_headers = [
-      'District name',
-      'Elected office',
-      'Name',
-      'First name',
-      'Last name',
-      'Gender',
-      'Party name',
-      'Email',
-      'URL',
-      'Photo URL',
-      'Personal URL',
-      'Facebook',
-      'Twitter',
-      'YouTube',
-    ]
-    office_headers = [
-      'Office type',
-      'Address',
-      'Phone',
-      'Fax',
-    ]
-
-    all_rows = []
-    max_offices_count = 0
-
-    reports = Report.objects.filter(exception='').exclude(module__endswith='_candidates').exclude(module__endswith='_municipalities').order_by('module')
-    for report in reports:
-      try:
-        module = importlib.import_module(report.module)
-        for obj in module.__dict__.values():
-          jurisdiction_id = getattr(obj, 'jurisdiction_id', None)
-          if jurisdiction_id:  # We've found the module.
-            name = getattr(obj, 'name', None)
-
-            rows = []
-            offices_count = 0
-
-            # Exclude party memberships.
-            for membership in db.memberships.find({'jurisdiction_id': jurisdiction_id, 'role': {'$nin': ['member', 'candidate']}}):
-              organization = db.organizations.find_one({'_id': membership['organization_id']})
-              person = db.people.find_one({'_id': membership['person_id']})
-
-              party_membership = db.memberships.find_one({'jurisdiction_id': jurisdiction_id, 'role': 'member', 'person_id': membership['person_id']})
-              if party_membership:
-                party_name = db.organizations.find_one({'_id': party_membership['organization_id']})['name']
-              else:
-                party_name = None
-
-              facebook = None
-              twitter = None
-              youtube = None
-              for link in person['links']:
-                domain = '.'.join(urlsplit(link['url']).netloc.split('.')[-2:])
-                if domain == 'facebook.com':
-                  facebook = link['url']
-                elif domain == 'twitter.com':
-                  twitter = link['url']
-                elif domain == 'youtube.com':
-                  youtube = link['url']
-
-              if person['gender'] == 'male':
-                gender = 'M'
-              elif person['gender'] == 'female':
-                gender = 'F'
-              else:
-                gender = None
-
-              if ' ' in person['name']:
-                first_name, last_name = person['name'].rsplit(' ', 1)
-              else:
-                first_name, last_name = None, person['name']
-
-              # @see http://represent.opennorth.ca/api/#fields
-              row = [
-                person['post_id'], # District name
-                membership['role'], # Elected office
-                person['name'], # Name
-                first_name, # First name
-                last_name, # Last name
-                gender, # Gender
-                party_name, # Party name
-                next((contact_detail['value'] for contact_detail in membership['contact_details'] if contact_detail['type'] == 'email'), None), # Email
-                person['sources'][-1]['url'] if len(person['sources']) > 1 else None, # URL
-                person['image'], # Photo URL
-                get_personal_url(person), # Personal URL
-                facebook, # Facebook
-                twitter, # Twitter
-                youtube, # YouTube
-              ]
-
-              offices = get_offices(membership)
-              if len(offices) > offices_count:
-                offices_count = len(offices)
-
-              for office in offices:
-                for key in ('type', 'postal', 'tel', 'fax'):
-                  row.append(office.get(key))
-
-              # If the person is associated to multiple boundaries.
-              if re.search(r'\AWards \d(?:(?:,| & | and )\d+)+\Z', person['post_id']):
-                for district_id in re.findall(r'\d+', person['post_id']):
-                  row = row[:]
-                  row[0] = 'Ward %s' % district_id
-                  rows.append(row)
-              else:
-                rows.append(row)
-
-            rows.sort()
-
-            headers = default_headers[:]
-            for _ in range(offices_count):
-              headers += office_headers
-
-            if name in names:
-              slug = names[name]
-            else:
-              slug = slugify(name)
-
-            io = StringIO()
-            body = csv.writer(io)
-            body.writerow(headers)
-            body.writerows(rows)
-            save('csv/%s.csv' % slug, codecs.encode(io.getvalue(), 'windows-1252'))
-
-            if offices_count > max_offices_count:
-              max_offices_count = offices_count
-
-            for row in rows:
-              row.insert(0, name)
-              all_rows.append(row)
-      except ImportError:
-        report.delete()  # delete reports for old modules
-
-    headers = ['Organization'] + default_headers
-    for _ in range(max_offices_count):
-      headers += office_headers
-
-    io = StringIO()
-    body = csv.writer(io)
-    body.writerow(headers)
-    body.writerows(all_rows)
-    save('csv/complete.csv', codecs.encode(io.getvalue(), 'windows-1252'))
-=======
 from reports.utils import get_offices, get_personal_url, remove_suffix_re
 
 
@@ -379,5 +196,4 @@
         body = csv.writer(io)
         body.writerow(headers)
         body.writerows(all_rows)
-        save('csv/complete.csv', codecs.encode(io.getvalue(), 'windows-1252'))
->>>>>>> 5757da93
+        save('csv/complete.csv', codecs.encode(io.getvalue(), 'windows-1252'))